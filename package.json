{
<<<<<<< HEAD
  "name": "chessgroundx",
  "version": "7.3.9",
  "description": "Extended lichess.org Chess UI",
=======
  "name": "chessground",
  "version": "7.6.2",
  "description": "lichess.org Chess UI",
>>>>>>> 2562eb58
  "main": "chessground.js",
  "typings": "chessground.d.ts",
  "directories": {},
  "dependencies": {},
  "devDependencies": {
    "browserify": "^16",
    "fancy-log": "^1.3.3",
    "gulp": "^4",
    "gulp-size": "^3",
    "gulp-sourcemaps": "^2.6.4",
    "gulp-uglify": "^3.0.1",
    "tsify": "^4",
    "typescript": "^3",
    "vinyl-buffer": "^1.0.1",
    "vinyl-source-stream": "^2",
    "watchify": "^3.11.0"
  },
  "scripts": {
    "pretest": "npm run compile",
    "compile": "tsc",
    "prepublish": "npm run compile"
  },
  "repository": {
    "type": "git",
    "url": "git://github.com/gbtami/chessgroundx.git"
  },
  "keywords": [
    "chess",
    "lichess.org",
    "chessboard",
    "UI",
    "typescript"
  ],
  "author": "Bajusz Tamás (https://github.com/gbtami)",
  "license": "GPL-3.0",
  "bugs": {
    "url": "https://github.com/gbtami/chessgroundx/issues"
  },
  "homepage": "https://github.com/gbtami/chessgroundx"
}<|MERGE_RESOLUTION|>--- conflicted
+++ resolved
@@ -1,13 +1,7 @@
 {
-<<<<<<< HEAD
   "name": "chessgroundx",
-  "version": "7.3.9",
+  "version": "7.6.2",
   "description": "Extended lichess.org Chess UI",
-=======
-  "name": "chessground",
-  "version": "7.6.2",
-  "description": "lichess.org Chess UI",
->>>>>>> 2562eb58
   "main": "chessground.js",
   "typings": "chessground.d.ts",
   "directories": {},
