--- conflicted
+++ resolved
@@ -1,49 +1,16 @@
 {
-<<<<<<< HEAD
   "name": "chessgroundx",
-  "version": "8.3.0",
+  "version": "9.0.0",
   "description": "Extended lichess.org Chess UI",
-  "main": "chessground.js",
-=======
-  "name": "chessground",
-  "version": "8.1.7",
-  "description": "lichess.org chess ui",
   "type": "module",
   "module": "chessground.js",
->>>>>>> fb399cc3
   "typings": "chessground.d.ts",
   "dependencies": {},
   "devDependencies": {
-<<<<<<< HEAD
     "@types/chai": "^4.2.12",
     "@types/mocha": "^8.0.1",
     "chai": "^4.2.0",
     "mocha": "^8.1.0",
-    "browserify": "^16",
-    "fancy-log": "^1.3.3",
-    "gulp": "^4",
-    "gulp-size": "^3",
-    "gulp-sourcemaps": "^2.6.4",
-    "gulp-terser": "^1",
-    "jsdom": "10.0.0",
-    "jsdom-global": "3.0.2",
-    "ts-node": "^8.10.2",
-    "tsify": "^4",
-    "typescript": "^4.1",
-    "vinyl-buffer": "^1.0.1",
-    "vinyl-source-stream": "^2",
-    "watchify": "^3.11.0"
-  },
-  "scripts": {
-    "pretest": "npm run compile",
-    "compile": "tsc",
-    "test": "mocha -r ts-node/register -r jsdom-global/register 'tests/**/*.test.ts'",
-    "prepublish": "npm run compile"
-  },
-  "repository": {
-    "type": "git",
-    "url": "git://github.com/gbtami/chessgroundx.git"
-=======
     "@rollup/plugin-typescript": "^8",
     "@typescript-eslint/eslint-plugin": "^4",
     "@typescript-eslint/parser": "^4",
@@ -55,13 +22,15 @@
     "typescript": "^4.3"
   },
   "scripts": {
+    "pretest": "npm run compile",
+    "test": "mocha -r ts-node/register -r jsdom-global/register 'tests/**/*.test.ts'",
+    "prepublish": "npm run compile",
     "prepare": "npm run compile",
     "compile": "tsc --outDir . --sourceMap --declaration",
     "lint": "eslint src/*.ts",
     "format": "prettier --write .",
     "check-format": "prettier --check .",
     "dist": "rollup --config"
->>>>>>> fb399cc3
   },
   "files": [
     "/*.js",
@@ -71,7 +40,7 @@
     "/src/*.ts",
     "!/rollup.config.js"
   ],
-  "repository": "https://github.com/ornicar/chessground",
+  "repository": "https://github.com/gbtami/chessgroundx",
   "keywords": [
     "chess",
     "lichess",
@@ -80,18 +49,9 @@
     "ui",
     "typescript"
   ],
-<<<<<<< HEAD
   "author": "Bajusz Tamás (https://github.com/gbtami)",
   "license": "GPL-3.0",
   "bugs": {
     "url": "https://github.com/gbtami/chessgroundx/issues"
-  },
-  "homepage": "https://github.com/gbtami/chessgroundx"
-=======
-  "author": "Thibault Duplessis (https://github.com/ornicar)",
-  "license": "GPL-3.0-or-later",
-  "bugs": {
-    "url": "https://github.com/ornicar/chessground/issues"
   }
->>>>>>> fb399cc3
 }