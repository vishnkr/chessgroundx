<<<<<<< HEAD
import { State } from './state'
import * as drag from './drag'
import * as draw from './draw'
import { cancelDropMode, drop } from './drop'
import { eventPosition, isRightButton } from './util'
import * as cg from './types'
import { getKeyAtDomPos, whitePov } from './board';
import { Piece } from "./types";
=======
import { State } from './state';
import * as drag from './drag';
import * as draw from './draw';
import { drop } from './drop';
import { isRightButton } from './util';
import * as cg from './types';
>>>>>>> fb399cc3

type MouchBind = (e: cg.MouchEvent) => void;
type StateMouchBind = (d: State, e: cg.MouchEvent) => void;

export function bindBoard(s: State, onResize: () => void): void {
  const boardEl = s.dom.elements.board;

  if ('ResizeObserver' in window) new ResizeObserver(onResize).observe(s.dom.elements.wrap);

  if (s.viewOnly) return;

  // Cannot be passive, because we prevent touch scrolling and dragging of
  // selected elements.
  const onStart = startDragOrDraw(s);
  boardEl.addEventListener('touchstart', onStart as EventListener, {
    passive: false,
  });
  boardEl.addEventListener('mousedown', onStart as EventListener, {
    passive: false,
  });

  if (s.disableContextMenu || s.drawable.enabled) {
    boardEl.addEventListener('contextmenu', e => e.preventDefault());
  }
}

// returns the unbind function
export function bindDocument(s: State, onResize: () => void): cg.Unbind {
  const unbinds: cg.Unbind[] = [];

  // Old versions of Edge and Safari do not support ResizeObserver. Send
  // chessground.resize if a user action has changed the bounds of the board.
  if (!('ResizeObserver' in window)) unbinds.push(unbindable(document.body, 'chessground.resize', onResize));

  if (!s.viewOnly) {
    const onmove = dragOrDraw(s, drag.move, draw.move);
    const onend = dragOrDraw(s, drag.end, draw.end);

    for (const ev of ['touchmove', 'mousemove']) unbinds.push(unbindable(document, ev, onmove as EventListener));
    for (const ev of ['touchend', 'mouseup']) unbinds.push(unbindable(document, ev, onend as EventListener));

    const onScroll = () => s.dom.bounds.clear();
    unbinds.push(unbindable(document, 'scroll', onScroll, { capture: true, passive: true }));
    unbinds.push(unbindable(window, 'resize', onScroll, { passive: true }));
  }

  return () => unbinds.forEach(f => f());
}

function unbindable(
  el: EventTarget,
  eventName: string,
  callback: EventListener,
  options?: AddEventListenerOptions
): cg.Unbind {
  el.addEventListener(eventName, callback, options);
  return () => el.removeEventListener(eventName, callback, options);
}

// slightly misleading name - because it also handles click-moving/dropping of pieces. generally it seems to handle all click events on the board.
function startDragOrDraw(s: State): MouchBind {
  return e => {
    if (s.draggable.current) drag.cancel(s);
    else if (s.drawable.current) draw.cancel(s);
<<<<<<< HEAD
    else if (e.shiftKey || isRightButton(e)) { if (s.drawable.enabled) draw.start(s, e); }
    else if (!s.viewOnly) {
      if (s.dropmode.active && undefined == squareOccupied(s, e) ) {
        // this case covers normal drop when it is our turn or pre-drop on empty scare
        drop(s, e);
      } else if (s.dropmode.active && s.movable.color != s.turnColor /*not our turn*/ &&  squareOccupied(s, e)?.color==s.turnColor/*occupied by opp's piece*/) {
        // this case is for predrop on opp's piece
        drop(s, e);
      } else {
        // if it is occupied by our piece - cancel drop mode and start dragging that piece instead.
        // if it is occupied by opp's piece - just cancel drop mode. drag.start() will do nothing
        cancelDropMode(s);
        drag.start(s, e);
      }
=======
    else if (e.shiftKey || isRightButton(e)) {
      if (s.drawable.enabled) draw.start(s, e);
    } else if (!s.viewOnly) {
      if (s.dropmode.active) drop(s, e);
      else drag.start(s, e);
>>>>>>> fb399cc3
    }
  };
}

function dragOrDraw(s: State, withDrag: StateMouchBind, withDraw: StateMouchBind): MouchBind {
  return e => {
    if (s.drawable.current) {
      if (s.drawable.enabled) withDraw(s, e);
    } else if (!s.viewOnly) withDrag(s, e);
  };
}

function squareOccupied(s: State, e: cg.MouchEvent): Piece | undefined {
  const position = eventPosition(e);
  const dest = position && getKeyAtDomPos(position, whitePov(s), s.dom.bounds(), s.geometry);
  if (dest && s.pieces[dest]) return s.pieces[dest];
  return undefined;
}<|MERGE_RESOLUTION|>--- conflicted
+++ resolved
@@ -1,20 +1,10 @@
-<<<<<<< HEAD
 import { State } from './state'
 import * as drag from './drag'
 import * as draw from './draw'
 import { cancelDropMode, drop } from './drop'
 import { eventPosition, isRightButton } from './util'
+import { getKeyAtDomPos, whitePov } from './board';
 import * as cg from './types'
-import { getKeyAtDomPos, whitePov } from './board';
-import { Piece } from "./types";
-=======
-import { State } from './state';
-import * as drag from './drag';
-import * as draw from './draw';
-import { drop } from './drop';
-import { isRightButton } from './util';
-import * as cg from './types';
->>>>>>> fb399cc3
 
 type MouchBind = (e: cg.MouchEvent) => void;
 type StateMouchBind = (d: State, e: cg.MouchEvent) => void;
@@ -74,33 +64,24 @@
   return () => el.removeEventListener(eventName, callback, options);
 }
 
-// slightly misleading name - because it also handles click-moving/dropping of pieces. generally it seems to handle all click events on the board.
 function startDragOrDraw(s: State): MouchBind {
   return e => {
     if (s.draggable.current) drag.cancel(s);
     else if (s.drawable.current) draw.cancel(s);
-<<<<<<< HEAD
-    else if (e.shiftKey || isRightButton(e)) { if (s.drawable.enabled) draw.start(s, e); }
-    else if (!s.viewOnly) {
-      if (s.dropmode.active && undefined == squareOccupied(s, e) ) {
-        // this case covers normal drop when it is our turn or pre-drop on empty scare
+    else if (e.shiftKey || isRightButton(e)) {
+      if (s.drawable.enabled) draw.start(s, e);
+    } else if (!s.viewOnly) {
+      if (s.dropmode.active && (squareOccupied(s, e) === undefined || (s.movable.color !== s.turnColor && squareOccupied(s, e)?.color === s.turnColor))) {
+        // only apply drop if the dest square is empty or predropping on an opponent's piece
         drop(s, e);
-      } else if (s.dropmode.active && s.movable.color != s.turnColor /*not our turn*/ &&  squareOccupied(s, e)?.color==s.turnColor/*occupied by opp's piece*/) {
-        // this case is for predrop on opp's piece
-        drop(s, e);
-      } else {
-        // if it is occupied by our piece - cancel drop mode and start dragging that piece instead.
-        // if it is occupied by opp's piece - just cancel drop mode. drag.start() will do nothing
+      }
+      else {
         cancelDropMode(s);
         drag.start(s, e);
       }
-=======
-    else if (e.shiftKey || isRightButton(e)) {
-      if (s.drawable.enabled) draw.start(s, e);
-    } else if (!s.viewOnly) {
+
       if (s.dropmode.active) drop(s, e);
       else drag.start(s, e);
->>>>>>> fb399cc3
     }
   };
 }
@@ -113,9 +94,9 @@
   };
 }
 
-function squareOccupied(s: State, e: cg.MouchEvent): Piece | undefined {
+function squareOccupied(s: State, e: cg.MouchEvent): cg.Piece | undefined {
   const position = eventPosition(e);
   const dest = position && getKeyAtDomPos(position, whitePov(s), s.dom.bounds(), s.geometry);
-  if (dest && s.pieces[dest]) return s.pieces[dest];
-  return undefined;
+  if (dest && s.pieces.get(dest)) return s.pieces.get(dest);
+  else return undefined;
 }