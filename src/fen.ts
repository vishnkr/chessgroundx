--- conflicted
+++ resolved
@@ -1,57 +1,28 @@
-<<<<<<< HEAD
-import { pos2key, NRanks, invNRanks } from './util'
-import * as cg from './types'
-
-export const initial: cg.FEN = 'rnbqkbnr/pppppppp/8/8/8/8/PPPPPPPP/RNBQKBNR';
-
-function roles(letter: string) {
-  return (letter.replace("+", "p") + "-piece") as cg.Role;
-}
-
-function letters(role: cg.Role) {
-  const letterPart = role.slice(0, role.indexOf('-'));
-  return (letterPart.length > 1) ? letterPart.replace('p', '+') : letterPart;
-}
-
-export function read(fen: cg.FEN): cg.Pieces {
-  if (fen === 'start') fen = initial;
-  if (fen.indexOf('[') !== -1) fen = fen.slice(0, fen.indexOf('['));
-  const pieces: cg.Pieces = {};
-  let row: number = fen.split("/").length;
-  let col: number = 0;
-  let promoted: boolean = false;
-  let num = 0;
-
-=======
 import { pos2key, invRanks } from './util';
 import * as cg from './types';
 
 export const initial: cg.FEN = 'rnbqkbnr/pppppppp/8/8/8/8/PPPPPPPP/RNBQKBNR';
 
-const roles: { [letter: string]: cg.Role } = {
-  p: 'pawn',
-  r: 'rook',
-  n: 'knight',
-  b: 'bishop',
-  q: 'queen',
-  k: 'king',
-};
+function roles(letter: cg.Letter): cg.Role {
+  return (letter.replace("+", "p") + "-piece") as cg.Role;
+}
 
-const letters = {
-  pawn: 'p',
-  rook: 'r',
-  knight: 'n',
-  bishop: 'b',
-  queen: 'q',
-  king: 'k',
-};
+function letters(role: cg.Role): cg.Letter {
+  const letterPart = role.slice(0, role.indexOf('-'));
+  return ((letterPart.length > 1) ? letterPart.replace('p', '+') : letterPart) as cg.Letter;
+}
 
 export function read(fen: cg.FEN): cg.Pieces {
   if (fen === 'start') fen = initial;
+
+  // We will need to read the pocket too when the pocket is incorporated into chessgroundx
+  if (fen.includes('[')) fen = fen.slice(0, fen.indexOf('['));
   const pieces: cg.Pieces = new Map();
-  let row = 7,
-    col = 0;
->>>>>>> fb399cc3
+  let row: number = fen.split("/").length - 1;
+  let col: number = 0;
+  let promoted: boolean = false;
+  let num: number = 0;
+
   for (const c of fen) {
     switch (c) {
       case ' ':
@@ -65,28 +36,19 @@
       case '+':
         promoted = true;
         break;
-<<<<<<< HEAD
-      case '~':
-        const piece = pieces[pos2key([col, row])];
-        if (piece) {
-          piece.promoted = true;
-        }
-=======
       case '~': {
         const piece = pieces.get(pos2key([col, row]));
         if (piece) piece.promoted = true;
->>>>>>> fb399cc3
         break;
       }
       default: {
         const nb = c.charCodeAt(0);
-<<<<<<< HEAD
         if (48 <= nb && nb < 58) {
           num = 10 * num + nb - 48;
         } else {
-          col += 1 + num;
+          col += num;
           num = 0;
-          const letter = c.toLowerCase();
+          const letter = c.toLowerCase() as cg.Letter;
           let piece = {
             role: roles(letter),
             color: (c === letter ? 'black' : 'white') as cg.Color
@@ -96,17 +58,8 @@
             piece.promoted = true;
             promoted = false;
           };
-          pieces[pos2key([col, row])] = piece;
-=======
-        if (nb < 57) col += nb - 48;
-        else {
-          const role = c.toLowerCase();
-          pieces.set(pos2key([col, row]), {
-            role: roles[role],
-            color: c === role ? 'black' : 'white',
-          });
+          pieces.set(pos2key([col, row]), piece);
           ++col;
->>>>>>> fb399cc3
         }
       }
     }
@@ -114,32 +67,20 @@
   return pieces;
 }
 
-<<<<<<< HEAD
 export function write(pieces: cg.Pieces, geom: cg.Geometry): cg.FEN {
   const bd = cg.dimensions[geom];
-  return invNRanks.slice(-bd.height).map(y => NRanks.slice(0, bd.width).map(x => {
-      const piece = pieces[pos2key([x, y])];
-      if (piece) {
-        const letter: string = letters(piece.role) + ((piece.promoted && (letters(piece.role).charAt(0) !== '+')) ? '~' : '');
-        return (piece.color === 'white') ? letter.toUpperCase() : letter;
-      } else return '1';
-    }).join('')
-  ).join('/').replace(/1{2,}/g, s => s.length.toString());
-=======
-export function write(pieces: cg.Pieces): cg.FEN {
-  return invRanks
+  return invRanks.slice(-bd.height)
     .map(y =>
-      cg.files
+      cg.files.slice(0, bd.width)
         .map(x => {
           const piece = pieces.get((x + y) as cg.Key);
           if (piece) {
-            const letter = letters[piece.role];
-            return piece.color === 'white' ? letter.toUpperCase() : letter;
+            const letter: string = letters(piece.role) + ((piece.promoted && (letters(piece.role).charAt(0) !== '+')) ? '~' : '');
+            return (piece.color === 'white') ? letter.toUpperCase() : letter;
           } else return '1';
         })
         .join('')
     )
     .join('/')
     .replace(/1{2,}/g, s => s.length.toString());
->>>>>>> fb399cc3
 }