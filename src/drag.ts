<<<<<<< HEAD
import { State } from './state'
import * as board from './board'
import * as util from './util'
import { clear as drawClear } from './draw'
import * as cg from './types'
import { anim } from './anim'
import predrop from "./predrop";
=======
import { State } from './state';
import * as board from './board';
import * as util from './util';
import { clear as drawClear } from './draw';
import * as cg from './types';
import { anim } from './anim';
>>>>>>> fb399cc3

export interface DragCurrent {
  orig: cg.Key; // orig key of dragging piece
  piece: cg.Piece;
  origPos: cg.NumberPair; // first event position
  pos: cg.NumberPair; // latest event position
  started: boolean; // whether the drag has started; as per the distance setting
  element: cg.PieceNode | (() => cg.PieceNode | undefined);
  newPiece?: boolean; // it it a new piece from outside the board
  force?: boolean; // can the new piece replace an existing one (editor)
  previouslySelected?: cg.Key;
  originTarget: EventTarget | null;
  keyHasChanged: boolean; // whether the drag has left the orig key
}

export function start(s: State, e: cg.MouchEvent): void {
  if (!e.isTrusted || (e.button !== undefined && e.button !== 0)) return; // only touch or left click
  if (e.touches && e.touches.length > 1) return; // support one finger touch only
  const bounds = s.dom.bounds(),
<<<<<<< HEAD
  position = util.eventPosition(e) as cg.NumberPair,
  orig = board.getKeyAtDomPos(position, board.whitePov(s), bounds, s.geometry);
=======
    position = util.eventPosition(e)!,
    orig = board.getKeyAtDomPos(position, board.whitePov(s), bounds);
>>>>>>> fb399cc3
  if (!orig) return;
  const piece = s.pieces.get(orig);
  const previouslySelected = s.selected;
  if (!previouslySelected && s.drawable.enabled && (s.drawable.eraseOnClick || !piece || piece.color !== s.turnColor))
    drawClear(s);
  // Prevent touch scroll and create no corresponding mouse event, if there
  // is an intent to interact with the board.
  if (
    e.cancelable !== false &&
    (!e.touches || s.blockTouchScroll || piece || previouslySelected || pieceCloseTo(s, position))
  )
    e.preventDefault();
  const hadPremove = !!s.premovable.current;
  const hadPredrop = !!s.predroppable.current;
  s.stats.ctrlKey = e.ctrlKey;
  if (s.selected && board.canMove(s, s.selected, orig)) {
    anim(state => board.selectSquare(state, orig), s);
  } else {
    board.selectSquare(s, orig);
  }
  const stillSelected = s.selected === orig;
  const element = pieceElementByKey(s, orig);
  if (piece && element && stillSelected && board.isDraggable(s, orig)) {
<<<<<<< HEAD
    const squareBounds = computeSquareBounds(orig, board.whitePov(s), bounds, s.dimensions);
=======
>>>>>>> fb399cc3
    s.draggable.current = {
      orig,
      piece,
      origPos: position,
      pos: position,
      started: s.draggable.autoDistance && s.stats.dragged,
      element,
      previouslySelected,
      originTarget: e.target,
      keyHasChanged: false,
    };
    element.cgDragging = true;
    element.classList.add('dragging');
    // place ghost
    const ghost = s.dom.elements.ghost;
    if (ghost) {
<<<<<<< HEAD
      const promoted = piece.promoted ? "promoted " : "";
      const side = piece.color === s.orientation ? "ally" : "enemy";
      ghost.className = `ghost ${piece.color} ${promoted}${piece.role} ${side}`;
      util.translateAbs(ghost, util.posToTranslateAbs(bounds, s.dimensions)(util.key2pos(orig), board.whitePov(s)));
=======
      ghost.className = `ghost ${piece.color} ${piece.role}`;
      util.translate(ghost, util.posToTranslate(bounds)(util.key2pos(orig), board.whitePov(s)));
>>>>>>> fb399cc3
      util.setVisible(ghost, true);
    }
    processDrag(s);
  } else {
    if (hadPremove) board.unsetPremove(s);
    if (hadPredrop) board.unsetPredrop(s);
  }
  s.dom.redraw();
}

function pieceCloseTo(s: State, pos: cg.NumberPair): boolean {
  const asWhite = board.whitePov(s),
<<<<<<< HEAD
  bounds = s.dom.bounds(),
  radiusSq = Math.pow(bounds.width / 8, 2);
  for (let key in s.pieces) {
    const squareBounds = computeSquareBounds(key as cg.Key, asWhite, bounds, s.dimensions),
    center: cg.NumberPair = [
      squareBounds.left + squareBounds.width / 2,
      squareBounds.top + squareBounds.height / 2
    ];
=======
    bounds = s.dom.bounds(),
    radiusSq = Math.pow(bounds.width / 8, 2);
  for (const key of s.pieces.keys()) {
    const center = util.computeSquareCenter(key, asWhite, bounds);
>>>>>>> fb399cc3
    if (util.distanceSq(center, pos) <= radiusSq) return true;
  }
  return false;
}

export function dragNewPiece(s: State, piece: cg.Piece, e: cg.MouchEvent, force?: boolean): void {
  const key: cg.Key = 'a0';
  s.pieces.set(key, piece);
  s.dom.redraw();

<<<<<<< HEAD
  const position = util.eventPosition(e) as cg.NumberPair,
  asWhite = board.whitePov(s),
  bounds = s.dom.bounds(),
  squareBounds = computeSquareBounds(key, asWhite, bounds, s.dimensions);

  const rel: cg.NumberPair = [
    (asWhite ? 0 : s.dimensions.width - 1) * squareBounds.width + bounds.left,
    (asWhite ? s.dimensions.height : -1) * squareBounds.height + bounds.top
  ];

  s.draggable.current = {
    orig: key,
    origPos: util.key2pos('a0'),
=======
  const position = util.eventPosition(e)!;

  s.draggable.current = {
    orig: key,
>>>>>>> fb399cc3
    piece,
    origPos: position,
    pos: position,
    started: true,
    element: () => pieceElementByKey(s, key),
    originTarget: e.target,
    newPiece: true,
    force: !!force,
    keyHasChanged: false,
  };

  if (piece && board.isPredroppable(s)) {
    s.predroppable.dropDests = predrop(s.pieces, piece, s.geometry, s.variant);
  }

  processDrag(s);
}

function processDrag(s: State): void {
  requestAnimationFrame(() => {
    const cur = s.draggable.current;
    if (!cur) return;
    // cancel animations while dragging
    if (s.animation.current?.plan.anims.has(cur.orig)) s.animation.current = undefined;
    // if moving piece is gone, cancel
    const origPiece = s.pieces.get(cur.orig);
    if (!origPiece || !util.samePiece(origPiece, cur.piece)) cancel(s);
    else {
      if (!cur.started && util.distanceSq(cur.pos, cur.origPos) >= Math.pow(s.draggable.distance, 2))
        cur.started = true;
      if (cur.started) {
        // support lazy elements
        if (typeof cur.element === 'function') {
          const found = cur.element();
          if (!found) return;
          found.cgDragging = true;
          found.classList.add('dragging');
          cur.element = found;
        }

        const bounds = s.dom.bounds();
        util.translate(cur.element, [
          cur.pos[0] - bounds.left - bounds.width / 16,
          cur.pos[1] - bounds.top - bounds.height / 16,
        ]);

<<<<<<< HEAD
        // move piece
        const translation = util.posToTranslateAbs(s.dom.bounds(), s.dimensions)(cur.origPos, board.whitePov(s));
        translation[0] += cur.pos[0] + cur.dec[0];
        translation[1] += cur.pos[1] + cur.dec[1];
        util.translateAbs(cur.element, translation);
=======
        cur.keyHasChanged ||= cur.orig !== board.getKeyAtDomPos(cur.pos, board.whitePov(s), bounds);
>>>>>>> fb399cc3
      }
    }
    processDrag(s);
  });
}

export function move(s: State, e: cg.MouchEvent): void {
  // support one finger touch only
  if (s.draggable.current && (!e.touches || e.touches.length < 2)) {
    s.draggable.current.pos = util.eventPosition(e)!;
  }
}

export function end(s: State, e: cg.MouchEvent): void {
  const cur = s.draggable.current;
  if (!cur) return;
  // create no corresponding mouse event
  if (e.type === 'touchend' && e.cancelable !== false) e.preventDefault();
  // comparing with the origin target is an easy way to test that the end event
  // has the same touch origin
  if (e.type === 'touchend' && cur.originTarget !== e.target && !cur.newPiece) {
    s.draggable.current = undefined;
    return;
  }
  board.unsetPremove(s);
  board.unsetPredrop(s);
  // touchend has no position; so use the last touchmove position instead
<<<<<<< HEAD
  const eventPos: cg.NumberPair = util.eventPosition(e) || cur.epos;
  const dest = board.getKeyAtDomPos(eventPos, board.whitePov(s), s.dom.bounds(), s.geometry);
=======
  const eventPos = util.eventPosition(e) || cur.pos;
  const dest = board.getKeyAtDomPos(eventPos, board.whitePov(s), s.dom.bounds());
>>>>>>> fb399cc3
  if (dest && cur.started && cur.orig !== dest) {
    if (cur.newPiece) board.dropNewPiece(s, cur.orig, dest, cur.force);
    else {
      s.stats.ctrlKey = e.ctrlKey;
      if (board.userMove(s, cur.orig, dest)) s.stats.dragged = true;
    }
  } else if (cur.newPiece) {
    s.pieces.delete(cur.orig);
  } else if (s.draggable.deleteOnDropOff && !dest) {
    s.pieces.delete(cur.orig);
    board.callUserFunction(s.events.change);
  }
  if ((cur.orig === cur.previouslySelected || cur.keyHasChanged) && (cur.orig === dest || !dest)) board.unselect(s);
  else if (!s.selectable.enabled) board.unselect(s);

  removeDragElements(s);

  s.draggable.current = undefined;
  s.dom.redraw();
}

export function cancel(s: State): void {
  const cur = s.draggable.current;
  if (cur) {
    if (cur.newPiece) s.pieces.delete(cur.orig);
    s.draggable.current = undefined;
    board.unselect(s);
    removeDragElements(s);
    s.dom.redraw();
  }
}

function removeDragElements(s: State): void {
  const e = s.dom.elements;
  if (e.ghost) util.setVisible(e.ghost, false);
}

<<<<<<< HEAD
function computeSquareBounds(key: cg.Key, asWhite: boolean, bounds: ClientRect, bd: cg.BoardDimensions) {
  const pos = util.key2pos(key);
  if (!asWhite) {
    pos[0] = bd.width + 1 - pos[0];
    pos[1] = bd.height + 1 - pos[1];
  }
  return {
    left: bounds.left + bounds.width * (pos[0] - 1) / bd.width,
    top: bounds.top + bounds.height * (bd.height - pos[1]) / bd.height,
    width: bounds.width / bd.width,
    height: bounds.height / bd.height
  };
}

=======
>>>>>>> fb399cc3
function pieceElementByKey(s: State, key: cg.Key): cg.PieceNode | undefined {
  let el = s.dom.elements.board.firstChild;
  while (el) {
    if ((el as cg.KeyedNode).cgKey === key && (el as cg.KeyedNode).tagName === 'PIECE') return el as cg.PieceNode;
    el = el.nextSibling;
  }
  return;
}<|MERGE_RESOLUTION|>--- conflicted
+++ resolved
@@ -1,19 +1,10 @@
-<<<<<<< HEAD
-import { State } from './state'
-import * as board from './board'
-import * as util from './util'
-import { clear as drawClear } from './draw'
-import * as cg from './types'
-import { anim } from './anim'
-import predrop from "./predrop";
-=======
 import { State } from './state';
 import * as board from './board';
 import * as util from './util';
 import { clear as drawClear } from './draw';
 import * as cg from './types';
 import { anim } from './anim';
->>>>>>> fb399cc3
+import { predrop } from "./predrop";
 
 export interface DragCurrent {
   orig: cg.Key; // orig key of dragging piece
@@ -33,13 +24,8 @@
   if (!e.isTrusted || (e.button !== undefined && e.button !== 0)) return; // only touch or left click
   if (e.touches && e.touches.length > 1) return; // support one finger touch only
   const bounds = s.dom.bounds(),
-<<<<<<< HEAD
-  position = util.eventPosition(e) as cg.NumberPair,
-  orig = board.getKeyAtDomPos(position, board.whitePov(s), bounds, s.geometry);
-=======
     position = util.eventPosition(e)!,
-    orig = board.getKeyAtDomPos(position, board.whitePov(s), bounds);
->>>>>>> fb399cc3
+    orig = board.getKeyAtDomPos(position, board.whitePov(s), bounds, s.geometry);
   if (!orig) return;
   const piece = s.pieces.get(orig);
   const previouslySelected = s.selected;
@@ -63,10 +49,6 @@
   const stillSelected = s.selected === orig;
   const element = pieceElementByKey(s, orig);
   if (piece && element && stillSelected && board.isDraggable(s, orig)) {
-<<<<<<< HEAD
-    const squareBounds = computeSquareBounds(orig, board.whitePov(s), bounds, s.dimensions);
-=======
->>>>>>> fb399cc3
     s.draggable.current = {
       orig,
       piece,
@@ -83,15 +65,8 @@
     // place ghost
     const ghost = s.dom.elements.ghost;
     if (ghost) {
-<<<<<<< HEAD
-      const promoted = piece.promoted ? "promoted " : "";
-      const side = piece.color === s.orientation ? "ally" : "enemy";
-      ghost.className = `ghost ${piece.color} ${promoted}${piece.role} ${side}`;
-      util.translateAbs(ghost, util.posToTranslateAbs(bounds, s.dimensions)(util.key2pos(orig), board.whitePov(s)));
-=======
-      ghost.className = `ghost ${piece.color} ${piece.role}`;
-      util.translate(ghost, util.posToTranslate(bounds)(util.key2pos(orig), board.whitePov(s)));
->>>>>>> fb399cc3
+      ghost.className = "ghost " + util.pieceClasses(piece, s.orientation);
+      util.translate(ghost, util.posToTranslate(bounds, s.dimensions)(util.key2pos(orig), board.whitePov(s)));
       util.setVisible(ghost, true);
     }
     processDrag(s);
@@ -104,21 +79,10 @@
 
 function pieceCloseTo(s: State, pos: cg.NumberPair): boolean {
   const asWhite = board.whitePov(s),
-<<<<<<< HEAD
-  bounds = s.dom.bounds(),
-  radiusSq = Math.pow(bounds.width / 8, 2);
-  for (let key in s.pieces) {
-    const squareBounds = computeSquareBounds(key as cg.Key, asWhite, bounds, s.dimensions),
-    center: cg.NumberPair = [
-      squareBounds.left + squareBounds.width / 2,
-      squareBounds.top + squareBounds.height / 2
-    ];
-=======
     bounds = s.dom.bounds(),
-    radiusSq = Math.pow(bounds.width / 8, 2);
+    radiusSq = Math.pow(bounds.width / 8, 2); // TODO should this actually depend on board dimensions?
   for (const key of s.pieces.keys()) {
-    const center = util.computeSquareCenter(key, asWhite, bounds);
->>>>>>> fb399cc3
+    const center = util.computeSquareCenter(key, asWhite, bounds, s.dimensions);
     if (util.distanceSq(center, pos) <= radiusSq) return true;
   }
   return false;
@@ -129,26 +93,10 @@
   s.pieces.set(key, piece);
   s.dom.redraw();
 
-<<<<<<< HEAD
-  const position = util.eventPosition(e) as cg.NumberPair,
-  asWhite = board.whitePov(s),
-  bounds = s.dom.bounds(),
-  squareBounds = computeSquareBounds(key, asWhite, bounds, s.dimensions);
-
-  const rel: cg.NumberPair = [
-    (asWhite ? 0 : s.dimensions.width - 1) * squareBounds.width + bounds.left,
-    (asWhite ? s.dimensions.height : -1) * squareBounds.height + bounds.top
-  ];
+  const position = util.eventPosition(e)!;
 
   s.draggable.current = {
     orig: key,
-    origPos: util.key2pos('a0'),
-=======
-  const position = util.eventPosition(e)!;
-
-  s.draggable.current = {
-    orig: key,
->>>>>>> fb399cc3
     piece,
     origPos: position,
     pos: position,
@@ -191,19 +139,11 @@
 
         const bounds = s.dom.bounds();
         util.translate(cur.element, [
-          cur.pos[0] - bounds.left - bounds.width / 16,
+          cur.pos[0] - bounds.left - bounds.width / 16, // TODO should this actually depend on board dimensions?
           cur.pos[1] - bounds.top - bounds.height / 16,
         ]);
 
-<<<<<<< HEAD
-        // move piece
-        const translation = util.posToTranslateAbs(s.dom.bounds(), s.dimensions)(cur.origPos, board.whitePov(s));
-        translation[0] += cur.pos[0] + cur.dec[0];
-        translation[1] += cur.pos[1] + cur.dec[1];
-        util.translateAbs(cur.element, translation);
-=======
-        cur.keyHasChanged ||= cur.orig !== board.getKeyAtDomPos(cur.pos, board.whitePov(s), bounds);
->>>>>>> fb399cc3
+        cur.keyHasChanged ||= cur.orig !== board.getKeyAtDomPos(cur.pos, board.whitePov(s), bounds, s.geometry);
       }
     }
     processDrag(s);
@@ -231,13 +171,8 @@
   board.unsetPremove(s);
   board.unsetPredrop(s);
   // touchend has no position; so use the last touchmove position instead
-<<<<<<< HEAD
-  const eventPos: cg.NumberPair = util.eventPosition(e) || cur.epos;
+  const eventPos = util.eventPosition(e) || cur.pos;
   const dest = board.getKeyAtDomPos(eventPos, board.whitePov(s), s.dom.bounds(), s.geometry);
-=======
-  const eventPos = util.eventPosition(e) || cur.pos;
-  const dest = board.getKeyAtDomPos(eventPos, board.whitePov(s), s.dom.bounds());
->>>>>>> fb399cc3
   if (dest && cur.started && cur.orig !== dest) {
     if (cur.newPiece) board.dropNewPiece(s, cur.orig, dest, cur.force);
     else {
@@ -275,23 +210,6 @@
   if (e.ghost) util.setVisible(e.ghost, false);
 }
 
-<<<<<<< HEAD
-function computeSquareBounds(key: cg.Key, asWhite: boolean, bounds: ClientRect, bd: cg.BoardDimensions) {
-  const pos = util.key2pos(key);
-  if (!asWhite) {
-    pos[0] = bd.width + 1 - pos[0];
-    pos[1] = bd.height + 1 - pos[1];
-  }
-  return {
-    left: bounds.left + bounds.width * (pos[0] - 1) / bd.width,
-    top: bounds.top + bounds.height * (bd.height - pos[1]) / bd.height,
-    width: bounds.width / bd.width,
-    height: bounds.height / bd.height
-  };
-}
-
-=======
->>>>>>> fb399cc3
 function pieceElementByKey(s: State, key: cg.Key): cg.PieceNode | undefined {
   let el = s.dom.elements.board.firstChild;
   while (el) {
