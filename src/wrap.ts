<<<<<<< HEAD
import { State } from './state'
import { colors, setVisible, createEl } from './util'
import { files, ranks, ranks10, shogiVariants, Elements, Notation } from './types'
import { createElement as createSVG } from './svg'

export default function wrap(element: HTMLElement, s: State, relative: boolean): Elements {
=======
import { HeadlessState } from './state';
import { setVisible, createEl } from './util';
import { colors, files, ranks, Elements } from './types';
import { createElement as createSVG, setAttributes } from './svg';
>>>>>>> fb399cc3

export function renderWrap(element: HTMLElement, s: HeadlessState): Elements {
  // .cg-wrap (element passed to Chessground)
  //   cg-container
  //     cg-board
  //     svg.cg-shapes
  //       defs
  //       g
  //     svg.cg-custom-svgs
  //       g
  //     coords.ranks
  //     coords.files
  //     piece.ghost

  element.innerHTML = '';

  // ensure the cg-wrap class is set
  // so bounds calculation can use the CSS width/height values
  // add that class yourself to the element before calling chessground
  // for a slight performance improvement! (avoids recomputing style)
  element.classList.add('cg-wrap');

  for (const c of colors) element.classList.toggle('orientation-' + c, s.orientation === c);
  element.classList.toggle('manipulable', !s.viewOnly);

  const container = createEl('cg-container');
  element.appendChild(container);

  const extension = createEl('extension');
  container.appendChild(extension);
  const board = createEl('cg-board');
  container.appendChild(board);

  let svg: SVGElement | undefined;
  let customSvg: SVGElement | undefined;
  if (s.drawable.visible) {
    svg = setAttributes(createSVG('svg'), {
      class: 'cg-shapes',
      viewBox: '-4 -4 8 8',
      preserveAspectRatio: 'xMidYMid slice',
    });
    svg.appendChild(createSVG('defs'));
    svg.appendChild(createSVG('g'));
    customSvg = setAttributes(createSVG('svg'), {
      class: 'cg-custom-svgs',
      viewBox: '-3.5 -3.5 8 8',
      preserveAspectRatio: 'xMidYMid slice',
    });
    customSvg.appendChild(createSVG('g'));
    container.appendChild(svg);
    container.appendChild(customSvg);
  }

  if (s.coordinates) {
    const orientClass = s.orientation === 'black' ? ' black' : '';
    const shogi = (shogiVariants.includes(s.variant));
    if (shogi) {
        container.appendChild(renderCoords(ranks.slice(0, s.dimensions.height).reverse(), 'files' + orientClass));
        container.appendChild(renderCoords(ranks.slice(0, s.dimensions.width).reverse(), 'ranks' + orientClass));
    } else if (s.notation === Notation.JANGGI) {
        container.appendChild(renderCoords((['0']).concat(ranks.slice(0, 9).reverse()), 'ranks' + orientClass));
        container.appendChild(renderCoords(ranks.slice(0, 9), 'files' + orientClass));
    } else {
        container.appendChild(renderCoords(ranks10.slice(0, s.dimensions.height), 'ranks' + orientClass));
        container.appendChild(renderCoords(files.slice(0, s.dimensions.width), 'files' + orientClass));
    }
  }

  let ghost: HTMLElement | undefined;
  if (s.draggable.showGhost) {
    ghost = createEl('piece', 'ghost');
    setVisible(ghost, false);
    container.appendChild(ghost);
  }

  return {
    board,
    container,
    wrap: element,
    ghost,
    svg,
    customSvg,
  };
}

function renderCoords(elems: readonly string[], className: string): HTMLElement {
  const el = createEl('coords', className);
  let f: HTMLElement;
  for (const elem of elems) {
    f = createEl('coord');
    f.textContent = elem;
    el.appendChild(f);
  }
  return el;
}<|MERGE_RESOLUTION|>--- conflicted
+++ resolved
@@ -1,16 +1,7 @@
-<<<<<<< HEAD
-import { State } from './state'
-import { colors, setVisible, createEl } from './util'
-import { files, ranks, ranks10, shogiVariants, Elements, Notation } from './types'
-import { createElement as createSVG } from './svg'
-
-export default function wrap(element: HTMLElement, s: State, relative: boolean): Elements {
-=======
 import { HeadlessState } from './state';
 import { setVisible, createEl } from './util';
-import { colors, files, ranks, Elements } from './types';
+import { colors, files, ranks, ranks10, shogiVariants, Elements, Notation } from './types'
 import { createElement as createSVG, setAttributes } from './svg';
->>>>>>> fb399cc3
 
 export function renderWrap(element: HTMLElement, s: HeadlessState): Elements {
   // .cg-wrap (element passed to Chessground)
