--- conflicted
+++ resolved
@@ -30,11 +30,7 @@
     s.pieces.a0 = piece;
     const position = util.eventPosition(e);
     const dest = position && board.getKeyAtDomPos(
-<<<<<<< HEAD
-      position, s.orientation === 'white', s.dom.bounds(), s.geometry);
-=======
-      position, board.whitePov(s), s.dom.bounds());
->>>>>>> f035a693
+      position, board.whitePov(s), s.dom.bounds(), s.geometry);
     if (dest) board.dropNewPiece(s, 'a0', dest);
   }
   s.dom.redraw();
