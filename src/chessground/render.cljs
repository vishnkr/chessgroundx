(ns chessground.render
  "React components declarations, i.e. HTML templating + behavior"
  (:require [chessground.common :as common :refer [pp push! push-args!]]
            [chessground.chess :as chess]
            [chessground.drag :as drag]
            [cljs.core.async :as a]
            [quiescent :as q :include-macros true]
            [quiescent.dom :as d]))

(defn- class-name
  "Convenience function for creating class names from sets. Nils will not be included."
  [classes] (apply str (interpose " " (map identity classes))))

(q/defcomponent Piece
  "A piece in a square"
  [[{color :color role :role} movable] channels]
  (let [piece (d/div {:className (class-name #{"piece" (name color) (name role)})})]
    (if movable (drag/make channels piece) piece)))

(q/defcomponent Square
  "One of the 64 board squares"
  [state key channels]
<<<<<<< HEAD
  (d/div {:className (class-name #{"square"
                                   (when (= (:selected state) key) "selected")})
          :key (name key) ; react.js key just in case it helps performance
          :data-key (name key)
          :onClick #(push! (:select-square channels) key)
          :onTouchStart (fn [event]
                          (.preventDefault event)
                          (push! (:select-square channels) key))
          }
         (when-let [piece (chess/get-piece (:chess state) key)]
           (Piece piece channels))))
=======
  (let [attributes {:className (class-name #{"square"
                                             (when (= (:selected state) key) "selected")})
                    :key (name key) ; react.js key just in case it helps performance
                    :data-key (name key)}
        movable (-> state :movable :enabled)
        behaviors (when movable {:onClick #(push! (:select-square channels) key)})]
    (d/div (merge attributes behaviors)
           (when-let [piece (chess/get-piece (:chess state) key)]
             (Piece [piece movable] channels)))))
>>>>>>> cef9bcf4

(q/defcomponent Board
  "The whole board"
  [state channels]
  (let [white (= (:orientation state) :white)
        squares (for [rank (if white (range 8 0 -1) (range 1 9))
                      file (seq (if white "abcdefgh" "hgfedcba"))]
                  (Square state (keyword (str file rank)) channels))]
    (apply d/div {:className "board"} squares)))

(q/defcomponent App
  "The root of the application"
  [state channels]
  (if (common/is-touch-device)
    (do (.initializeTouchEvents js/React true)
        (Board state channels))
    (Board state channels)))

;; Here we use an atom to tell us if we already have a render queued
;; up; if so, requesting another render is a no-op
(defn request-render
  "Render the given application state tree."
  [app]
  (when (compare-and-set! (:render-pending? app) false true)
    (.requestAnimationFrame
      js/window
      #(q/render (App @(:state app) (:channels app)) (:dom-element app))
      (reset! (:render-pending? app) false))))<|MERGE_RESOLUTION|>--- conflicted
+++ resolved
@@ -20,29 +20,20 @@
 (q/defcomponent Square
   "One of the 64 board squares"
   [state key channels]
-<<<<<<< HEAD
-  (d/div {:className (class-name #{"square"
-                                   (when (= (:selected state) key) "selected")})
-          :key (name key) ; react.js key just in case it helps performance
-          :data-key (name key)
-          :onClick #(push! (:select-square channels) key)
-          :onTouchStart (fn [event]
-                          (.preventDefault event)
-                          (push! (:select-square channels) key))
-          }
-         (when-let [piece (chess/get-piece (:chess state) key)]
-           (Piece piece channels))))
-=======
   (let [attributes {:className (class-name #{"square"
                                              (when (= (:selected state) key) "selected")})
                     :key (name key) ; react.js key just in case it helps performance
                     :data-key (name key)}
         movable (-> state :movable :enabled)
-        behaviors (when movable {:onClick #(push! (:select-square channels) key)})]
+        behaviors (when movable {
+                                 :onClick #(push! (:select-square channels) key)
+                                 :onTouchStart (fn [event]
+                                                 (.preventDefault event)
+                                                 (push! (:select-square channels) key))
+                                 })]
     (d/div (merge attributes behaviors)
            (when-let [piece (chess/get-piece (:chess state) key)]
              (Piece [piece movable] channels)))))
->>>>>>> cef9bcf4
 
 (q/defcomponent Board
   "The whole board"
