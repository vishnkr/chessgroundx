--- conflicted
+++ resolved
@@ -247,13 +247,8 @@
   return (brush.opacity || 1) * (current ? 0.9 : 1);
 }
 
-<<<<<<< HEAD
 function arrowMargin(bounds: ClientRect, shorten: boolean, bd: cg.BoardDimensions): number {
-  return isTrident ? 0 : ((shorten ? 20 : 10) / (bd.width * 64) * bounds.width);
-=======
-function arrowMargin(bounds: ClientRect, shorten: boolean): number {
-  return (shorten ? 20 : 10) / 512 * bounds.width;
->>>>>>> 2562eb58
+  return (shorten ? 20 : 10) / (bd.width * 64) * bounds.width;
 }
 
 function pos2px(pos: cg.Pos, bounds: ClientRect, bd: cg.BoardDimensions): cg.NumberPair {
