import { State } from './state';
import * as board from './board';
import { write as fenWrite } from './fen';
import { Config, configure, applyAnimation } from './config';
import { anim, render } from './anim';
import { cancel as dragCancel, dragNewPiece } from './drag';
import { DrawShape } from './draw';
import { explosion } from './explosion';
import * as cg from './types';

export interface Api {
  // reconfigure the instance. Accepts all config options, except for viewOnly & drawable.visible.
  // board will be animated accordingly, if animations are enabled.
  set(config: Config): void;

  // read chessground state; write at your own risks.
  state: State;

  // get the position as a FEN string (only contains pieces, no flags)
  // e.g. rnbqkbnr/pppppppp/8/8/8/8/PPPPPPPP/RNBQKBNR
  getFen(): cg.FEN;

  // change the view angle
  toggleOrientation(): void;

  // perform a move programmatically
  move(orig: cg.Key, dest: cg.Key): void;

  // add and/or remove arbitrary pieces on the board
  setPieces(pieces: cg.PiecesDiff): void;

  // click a square programmatically
  selectSquare(key: cg.Key | null, force?: boolean): void;

  // put a new piece on the board
  newPiece(piece: cg.Piece, key: cg.Key): void;

  // play the current premove, if any; returns true if premove was played
  playPremove(): boolean;

  // cancel the current premove, if any
  cancelPremove(): void;

  // play the current predrop, if any; returns true if premove was played
  playPredrop(validate: (drop: cg.Drop) => boolean): boolean;

  // cancel the current predrop, if any
  cancelPredrop(): void;

  // cancel the current move being made
  cancelMove(): void;

  // cancel current move and prevent further ones
  stop(): void;

  // make squares explode (atomic chess)
  explode(keys: cg.Key[]): void;

  // programmatically draw user shapes
  setShapes(shapes: DrawShape[]): void;

  // programmatically draw auto shapes
  setAutoShapes(shapes: DrawShape[]): void;

  // square name at this DOM position (like "e4")
  getKeyAtDomPos(pos: cg.NumberPair): cg.Key | undefined;

  // only useful when CSS changes the board width/height ratio (for 3D)
  redrawAll: cg.Redraw;

  // for crazyhouse and board editors
  dragNewPiece(piece: cg.Piece, event: cg.MouchEvent, force?: boolean): void;

  // unbinds all events
  // (important for document-wide events like scroll and mousemove)
  destroy: cg.Unbind;
}

// see API types and documentations in dts/api.d.ts
export function start(state: State, redrawAll: cg.Redraw): Api {
  function toggleOrientation(): void {
    board.toggleOrientation(state);
    redrawAll();
  }

  return {
    set(config): void {
      if (config.orientation && config.orientation !== state.orientation) toggleOrientation();
      applyAnimation(state, config);
      (config.fen ? anim : render)(state => configure(state, config), state);
    },

    state,

    getFen: () => fenWrite(state.pieces, state.geometry),

    toggleOrientation,

    setPieces(pieces): void {
      anim(state => board.setPieces(state, pieces), state);
    },

    selectSquare(key, force): void {
      if (key) anim(state => board.selectSquare(state, key, force), state);
      else if (state.selected) {
        board.unselect(state);
        state.dom.redraw();
      }
    },

    move(orig, dest): void {
      anim(state => board.baseMove(state, orig, dest), state);
    },

    newPiece(piece, key): void {
      anim(state => board.baseNewPiece(state, piece, key), state);
    },

    playPremove(): boolean {
      if (state.premovable.current) {
        if (anim(board.playPremove, state)) return true;
        // if the premove couldn't be played, redraw to clear it up
        state.dom.redraw();
      }
      return false;
    },

    playPredrop(validate): boolean {
      if (state.predroppable.current) {
        const result = board.playPredrop(state, validate);
        state.dom.redraw();
        return result;
      }
      return false;
    },

    cancelPremove(): void {
      render(board.unsetPremove, state);
    },

    cancelPredrop(): void {
      render(board.unsetPredrop, state);
    },

    cancelMove(): void {
      render(state => {
        board.cancelMove(state);
        dragCancel(state);
      }, state);
    },

    stop(): void {
      render(state => {
        board.stop(state);
        dragCancel(state);
      }, state);
    },

    explode(keys: cg.Key[]): void {
      explosion(state, keys);
    },

    setAutoShapes(shapes: DrawShape[]): void {
      render(state => (state.drawable.autoShapes = shapes), state);
    },

    setShapes(shapes: DrawShape[]): void {
      render(state => (state.drawable.shapes = shapes), state);
    },

<<<<<<< HEAD
    getKeyAtDomPos(pos) {
      return board.getKeyAtDomPos(pos, board.whitePov(state), state.dom.bounds(), state.geometry);
=======
    getKeyAtDomPos(pos): cg.Key | undefined {
      return board.getKeyAtDomPos(pos, board.whitePov(state), state.dom.bounds());
>>>>>>> fb399cc3
    },

    redrawAll,

    dragNewPiece(piece, event, force): void {
      dragNewPiece(state, piece, event, force);
    },

    destroy(): void {
      board.stop(state);
      state.dom.unbind && state.dom.unbind();
      state.dom.destroyed = true;
    },
  };
}<|MERGE_RESOLUTION|>--- conflicted
+++ resolved
@@ -168,13 +168,8 @@
       render(state => (state.drawable.shapes = shapes), state);
     },
 
-<<<<<<< HEAD
-    getKeyAtDomPos(pos) {
+    getKeyAtDomPos(pos): cg.Key | undefined {
       return board.getKeyAtDomPos(pos, board.whitePov(state), state.dom.bounds(), state.geometry);
-=======
-    getKeyAtDomPos(pos): cg.Key | undefined {
-      return board.getKeyAtDomPos(pos, board.whitePov(state), state.dom.bounds());
->>>>>>> fb399cc3
     },
 
     redrawAll,
