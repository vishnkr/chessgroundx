import * as cg from './types';

export const colors: cg.Color[] = ['white', 'black'];

export const NRanks: number[] = [1, 2, 3, 4, 5, 6, 7, 8, 9, 10];
export const invNRanks: number[] = [10, 9, 8, 7, 6, 5, 4, 3, 2, 1];

const files8 = cg.files.slice(0, 8);
const files9 = cg.files.slice(0, 9);
const files10 = cg.files.slice(0, 10);

const ranks8 = cg.ranks.slice(1, 9);
const ranks9 = cg.ranks.slice(1, 10);
// we have to count ranks starting from 0 as in UCCI
const ranks10 = cg.ranks.slice(0, 10);

const allKeys8x8: cg.Key[] = Array.prototype.concat(...files8.map(c => ranks8.map(r => c+r)));
const allKeys9x9: cg.Key[] = Array.prototype.concat(...files9.map(c => ranks9.map(r => c+r)));
const allKeys10x8: cg.Key[] = Array.prototype.concat(...files10.map(c => ranks8.map(r => c+r)));
const allKeys9x10: cg.Key[] = Array.prototype.concat(...files9.map(c => ranks10.map(r => c+r)));

export const allKeys = [allKeys8x8, allKeys9x9, allKeys10x8, allKeys9x10];

export function pos2key(pos: cg.Pos, geom: cg.Geometry) {
    const bd = cg.dimensions[geom];
    return allKeys[geom][bd.height * pos[0] + pos[1] - bd.height - 1];
}

export function key2pos(k: cg.Key, firstRankIs0: boolean) {
  const shift = firstRankIs0 ? 1 : 0;
  return [k.charCodeAt(0) - 96, k.charCodeAt(1) - 48 + shift] as cg.Pos;
}

export function memo<A>(f: () => A): cg.Memo<A> {
  let v: A | undefined;
  const ret: any = () => {
    if (v === undefined) v = f();
    return v;
  };
  ret.clear = () => { v = undefined; };
  return ret;
}

export const timer: () => cg.Timer = () => {
  let startAt: number | undefined;
  return {
    start() { startAt = Date.now(); },
    cancel() { startAt = undefined; },
    stop() {
      if (!startAt) return 0;
      const time = Date.now() - startAt;
      startAt = undefined;
      return time;
    }
  };
}

export const opposite = (c: cg.Color) => c === 'white' ? 'black' : 'white';

export function containsX<X>(xs: X[] | undefined, x: X): boolean {
  return xs !== undefined && xs.indexOf(x) !== -1;
}

export const distanceSq: (pos1: cg.Pos, pos2: cg.Pos) => number = (pos1, pos2) => {
  return Math.pow(pos1[0] - pos2[0], 2) + Math.pow(pos1[1] - pos2[1], 2);
}

export const samePiece: (p1: cg.Piece, p2: cg.Piece) => boolean = (p1, p2) =>
  p1.role === p2.role && p1.color === p2.color;

<<<<<<< HEAD
export const computeIsTrident = () => window.navigator.userAgent.indexOf('Trident/') > -1;

const posToTranslateBase: (pos: cg.Pos, asWhite: boolean, xFactor: number, yFactor: number, bt: cg.BoardDimensions) => cg.NumberPair =
(pos, asWhite, xFactor, yFactor, bt) => [
  (asWhite ? pos[0] - 1 : bt.width - pos[0]) * xFactor,
  (asWhite ? bt.height - pos[1] : pos[1] - 1) * yFactor
=======
const posToTranslateBase: (pos: cg.Pos, asWhite: boolean, xFactor: number, yFactor: number) => cg.NumberPair =
(pos, asWhite, xFactor, yFactor) => [
  (asWhite ? pos[0] - 1 : 8 - pos[0]) * xFactor,
  (asWhite ? 8 - pos[1] : pos[1] - 1) * yFactor
>>>>>>> 2562eb58
];

export const posToTranslateAbs = (bounds: ClientRect, bt: cg.BoardDimensions) => {
  const xFactor = bounds.width / bt.width,
  yFactor = bounds.height / bt.height;
  return (pos: cg.Pos, asWhite: boolean) => posToTranslateBase(pos, asWhite, xFactor, yFactor, bt);
};

export const posToTranslateRel: (pos: cg.Pos, asWhite: boolean, bt: cg.BoardDimensions) => cg.NumberPair =
  (pos, asWhite, bt) => posToTranslateBase(pos, asWhite, 100 / bt.width, 100 / bt.height, bt);

export const translateAbs = (el: HTMLElement, pos: cg.Pos) => {
  el.style.transform = `translate(${pos[0]}px,${pos[1]}px)`;
}

export const translateRel = (el: HTMLElement, percents: cg.NumberPair) => {
  el.style.left = percents[0] + '%';
  el.style.top = percents[1] + '%';
}

export const setVisible = (el: HTMLElement, v: boolean) => {
  el.style.visibility = v ? 'visible' : 'hidden';
}

// touchend has no position!
export const eventPosition: (e: cg.MouchEvent) => cg.NumberPair | undefined = e => {
  if (e.clientX || e.clientX === 0) return [e.clientX, e.clientY];
  if (e.touches && e.targetTouches[0]) return [e.targetTouches[0].clientX, e.targetTouches[0].clientY];
  return undefined;
}

export const isRightButton = (e: MouseEvent) => e.buttons === 2 || e.button === 2;

export const createEl = (tagName: string, className?: string) => {
  const el = document.createElement(tagName);
  if (className) el.className = className;
  return el;
}

export const raf = (window.requestAnimationFrame || window.setTimeout).bind(window);<|MERGE_RESOLUTION|>--- conflicted
+++ resolved
@@ -68,19 +68,10 @@
 export const samePiece: (p1: cg.Piece, p2: cg.Piece) => boolean = (p1, p2) =>
   p1.role === p2.role && p1.color === p2.color;
 
-<<<<<<< HEAD
-export const computeIsTrident = () => window.navigator.userAgent.indexOf('Trident/') > -1;
-
 const posToTranslateBase: (pos: cg.Pos, asWhite: boolean, xFactor: number, yFactor: number, bt: cg.BoardDimensions) => cg.NumberPair =
 (pos, asWhite, xFactor, yFactor, bt) => [
   (asWhite ? pos[0] - 1 : bt.width - pos[0]) * xFactor,
   (asWhite ? bt.height - pos[1] : pos[1] - 1) * yFactor
-=======
-const posToTranslateBase: (pos: cg.Pos, asWhite: boolean, xFactor: number, yFactor: number) => cg.NumberPair =
-(pos, asWhite, xFactor, yFactor) => [
-  (asWhite ? pos[0] - 1 : 8 - pos[0]) * xFactor,
-  (asWhite ? 8 - pos[1] : pos[1] - 1) * yFactor
->>>>>>> 2562eb58
 ];
 
 export const posToTranslateAbs = (bounds: ClientRect, bt: cg.BoardDimensions) => {
